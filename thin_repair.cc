--- conflicted
+++ resolved
@@ -18,10 +18,7 @@
 
 #include <iostream>
 #include <getopt.h>
-<<<<<<< HEAD
-=======
 #include <libgen.h>
->>>>>>> 7ba9183d
 
 #include "metadata.h"
 #include "metadata_checker.h"
@@ -65,11 +62,7 @@
 	while ((c = getopt_long(argc, argv, shortopts, longopts, NULL)) != -1) {
 		switch(c) {
 			case 'h':
-<<<<<<< HEAD
-				usage(argv[0]);
-=======
 				usage(basename(argv[0]));
->>>>>>> 7ba9183d
 				return 0;
 			case 'V':
 				cerr << THIN_PROVISIONING_TOOLS_VERSION << endl;
