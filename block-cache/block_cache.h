--- conflicted
+++ resolved
@@ -1,5 +1,7 @@
 #ifndef BLOCK_CACHE_H
 #define BLOCK_CACHE_H
+
+#include "base/container_of.h"
 
 #include <boost/intrusive/list.hpp>
 #include <boost/intrusive/set.hpp>
@@ -19,21 +21,6 @@
 
 //----------------------------------------------------------------
 
-// FIXME: move to own file in base
-template<class P, class M>
-size_t offsetof__(const M P::*member)
-{
-	return (size_t) &( reinterpret_cast<P*>(0)->*member);
-}
-
-template<class P, class M>
-P *container_of(M *ptr, M const P::*member)
-{
-	return (P *)((char *)(ptr) - offsetof__(member));
-}
-
-//----------------------------------------------------------------
-
 namespace bcache {
 	typedef uint64_t block_address;
 	typedef uint64_t sector_t;
@@ -147,7 +134,6 @@
 			validator::ptr v_;
 		};
 
-<<<<<<< HEAD
 		struct cmp_index {
 			bool operator()(block_address index, block const &b) const {
 				return index > b.index_;
@@ -158,8 +144,6 @@
 			}
 		};
 
-=======
->>>>>>> 664841ad
 		class auto_block {
 		public:
 			auto_block()
