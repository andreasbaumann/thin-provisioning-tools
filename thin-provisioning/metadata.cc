// Copyright (C) 2011 Red Hat, Inc. All rights reserved.
//
// This file is part of the thin-provisioning-tools source.
//
// thin-provisioning-tools is free software: you can redistribute it
// and/or modify it under the terms of the GNU General Public License
// as published by the Free Software Foundation, either version 3 of
// the License, or (at your option) any later version.
//
// thin-provisioning-tools is distributed in the hope that it will be
// useful, but WITHOUT ANY WARRANTY; without even the implied warranty
// of MERCHANTABILITY or FITNESS FOR A PARTICULAR PURPOSE.  See the
// GNU General Public License for more details.
//
// You should have received a copy of the GNU General Public License along
// with thin-provisioning-tools.  If not, see
// <http://www.gnu.org/licenses/>.

#include "thin-provisioning/device_tree.h"
#include "thin-provisioning/metadata.h"

#include "persistent-data/file_utils.h"
#include "persistent-data/math_utils.h"
#include "persistent-data/space-maps/core.h"
#include "persistent-data/space-maps/disk.h"

#include <linux/fs.h>
#include <sys/ioctl.h>
#include <sys/types.h>
#include <sys/stat.h>
#include <unistd.h>

using namespace base;
using namespace thin_provisioning;

//----------------------------------------------------------------

namespace {
	using namespace superblock_detail;

	unsigned const METADATA_CACHE_SIZE = 1024;

	transaction_manager::ptr
	open_tm(block_manager<>::ptr bm) {
		space_map::ptr sm(new core_map(bm->get_nr_blocks()));
		sm->inc(SUPERBLOCK_LOCATION);
		transaction_manager::ptr tm(new transaction_manager(bm, sm));
		return tm;
	}

	void
	copy_space_maps(space_map::ptr lhs, space_map::ptr rhs) {
		for (block_address b = 0; b < rhs->get_nr_blocks(); b++) {
			uint32_t count = rhs->get_count(b);
			if (count > 0)
				lhs->set_count(b, rhs->get_count(b));
		}
	}
}

//----------------------------------------------------------------

metadata::metadata(block_manager<>::ptr bm, open_type ot,
		   sector_t data_block_size,
		   block_address nr_data_blocks)
{
	switch (ot) {
	case OPEN:
		tm_ = open_tm(bm);
		sb_ = read_superblock(tm_->get_bm());

		if (sb_.version_ != 1)
			throw runtime_error("unknown metadata version");

		metadata_sm_ = open_metadata_sm(*tm_, &sb_.metadata_space_map_root_);
		tm_->set_sm(metadata_sm_);

		data_sm_ = open_disk_sm(*tm_, static_cast<void *>(&sb_.data_space_map_root_));
		details_ = device_tree::ptr(new device_tree(*tm_, sb_.device_details_root_,
							    device_tree_detail::device_details_traits::ref_counter()));
		mappings_top_level_ = dev_tree::ptr(new dev_tree(*tm_, sb_.data_mapping_root_,
								 mapping_tree_detail::mtree_ref_counter(tm_)));
		mappings_ = mapping_tree::ptr(new mapping_tree(*tm_, sb_.data_mapping_root_,
							       mapping_tree_detail::block_time_ref_counter(data_sm_)));
		break;

	case CREATE:
		tm_ = open_tm(bm);
		space_map::ptr core = tm_->get_sm();
		metadata_sm_ = create_metadata_sm(*tm_, tm_->get_bm()->get_nr_blocks());
		copy_space_maps(metadata_sm_, core);
		tm_->set_sm(metadata_sm_);

		data_sm_ = create_disk_sm(*tm_, nr_data_blocks);
		details_ = device_tree::ptr(new device_tree(*tm_,
							    device_tree_detail::device_details_traits::ref_counter()));
		mappings_ = mapping_tree::ptr(new mapping_tree(*tm_,
							       mapping_tree_detail::block_time_ref_counter(data_sm_)));
		mappings_top_level_ = dev_tree::ptr(new dev_tree(*tm_, mappings_->get_root(),
								 mapping_tree_detail::mtree_ref_counter(tm_)));

		::memset(&sb_, 0, sizeof(sb_));
		sb_.magic_ = SUPERBLOCK_MAGIC;
		sb_.version_ = 1;
		sb_.data_mapping_root_ = mappings_->get_root();
		sb_.device_details_root_ = details_->get_root();
		sb_.data_block_size_ = data_block_size;
		sb_.metadata_block_size_ = MD_BLOCK_SIZE >> SECTOR_SHIFT;
		sb_.metadata_nr_blocks_ = tm_->get_bm()->get_nr_blocks();

		break;
	}
}

metadata::metadata(block_manager<>::ptr bm)
{
	tm_ = open_tm(bm);
	sb_ = read_superblock(tm_->get_bm(), SUPERBLOCK_LOCATION);

	open_space_maps();
	open_btrees();
}

metadata::metadata(block_manager<>::ptr bm,
		   boost::optional<block_address> metadata_snap)
{
	tm_ = open_tm(bm);

	superblock_detail::superblock actual_sb = read_superblock(bm, SUPERBLOCK_LOCATION);

	if (!actual_sb.metadata_snap_)
		throw runtime_error("no current metadata snap");

	if (metadata_snap && *metadata_snap != actual_sb.metadata_snap_)
			throw runtime_error("metadata snapshot does not match that in superblock");

<<<<<<< HEAD
	sb_ = read_superblock(bm, actual_sb.metadata_snap_);
=======
		::memset(&sb_, 0, sizeof(sb_));
		sb_.magic_ = SUPERBLOCK_MAGIC;
		sb_.version_ = 1;
		sb_.data_mapping_root_ = mappings_->get_root();
		sb_.device_details_root_ = details_->get_root();
		sb_.data_block_size_ = data_block_size;
		sb_.metadata_block_size_ = MD_BLOCK_SIZE >> SECTOR_SHIFT;
		sb_.metadata_nr_blocks_ = tm_->get_bm()->get_nr_blocks();
>>>>>>> 4222a3f8

	// metadata snaps don't record the space maps
	open_btrees();
}

void
metadata::commit()
{
	sb_.data_mapping_root_ = mappings_->get_root();
	sb_.device_details_root_ = details_->get_root();

	data_sm_->commit();
	data_sm_->copy_root(&sb_.data_space_map_root_, sizeof(sb_.data_space_map_root_));

	metadata_sm_->commit();
	metadata_sm_->copy_root(&sb_.metadata_space_map_root_, sizeof(sb_.metadata_space_map_root_));

	write_ref superblock = tm_->get_bm()->superblock_zero(SUPERBLOCK_LOCATION, superblock_validator());
        superblock_disk *disk = reinterpret_cast<superblock_disk *>(superblock.data());
	superblock_traits::pack(sb_, *disk);
}

void metadata::open_space_maps()
{
	metadata_sm_ = open_metadata_sm(*tm_, &sb_.metadata_space_map_root_);
	tm_->set_sm(metadata_sm_);

	data_sm_ = open_disk_sm(*tm_, static_cast<void *>(&sb_.data_space_map_root_));
}

void metadata::open_btrees()
{
	details_ = device_tree::ptr(new device_tree(*tm_, sb_.device_details_root_,
						    device_tree_detail::device_details_traits::ref_counter()));
	mappings_top_level_ = dev_tree::ptr(new dev_tree(*tm_, sb_.data_mapping_root_,
							 mapping_tree_detail::mtree_ref_counter(tm_)));
	mappings_ = mapping_tree::ptr(new mapping_tree(*tm_, sb_.data_mapping_root_,
						       mapping_tree_detail::block_time_ref_counter(data_sm_)));
}

//----------------------------------------------------------------<|MERGE_RESOLUTION|>--- conflicted
+++ resolved
@@ -134,18 +134,7 @@
 	if (metadata_snap && *metadata_snap != actual_sb.metadata_snap_)
 			throw runtime_error("metadata snapshot does not match that in superblock");
 
-<<<<<<< HEAD
 	sb_ = read_superblock(bm, actual_sb.metadata_snap_);
-=======
-		::memset(&sb_, 0, sizeof(sb_));
-		sb_.magic_ = SUPERBLOCK_MAGIC;
-		sb_.version_ = 1;
-		sb_.data_mapping_root_ = mappings_->get_root();
-		sb_.device_details_root_ = details_->get_root();
-		sb_.data_block_size_ = data_block_size;
-		sb_.metadata_block_size_ = MD_BLOCK_SIZE >> SECTOR_SHIFT;
-		sb_.metadata_nr_blocks_ = tm_->get_bm()->get_nr_blocks();
->>>>>>> 4222a3f8
 
 	// metadata snaps don't record the space maps
 	open_btrees();
